--- conflicted
+++ resolved
@@ -162,9 +162,5 @@
 #.idea/
 z.py
 *.db
-<<<<<<< HEAD
-scratch/
-=======
 
->>>>>>> a9b82fe2
 scratch/