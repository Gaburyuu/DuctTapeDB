--- conflicted
+++ resolved
@@ -160,10 +160,5 @@
 #  and can be added to the global gitignore or merged into this file.  For a more nuclear
 #  option (not recommended) you can uncomment the following to ignore the entire idea folder.
 #.idea/
-<<<<<<< HEAD
-monsters.db
 z.py
-=======
-z.py
-*.db
->>>>>>> b8e43cbd
+*.db